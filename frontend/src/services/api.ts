// api.ts
import axios from 'axios';

// Create the axios instance first
const api = axios.create({
  baseURL: import.meta.env.VITE_API_BASE_URL,
  headers: {
    'Content-Type': 'application/json',
  },
  withCredentials: true,
});

<<<<<<< HEAD
// --- Helper: Refresh admin token ---
const refreshAdminToken = async () => {
  try {
    const refreshToken = localStorage.getItem('admin_refresh');
    if (!refreshToken) throw new Error('No refresh token');

    const response = await axios.post(
      `${import.meta.env.VITE_API_BASE_URL}/users/admin/token/refresh/`,
      { refresh: refreshToken }
    );

    localStorage.setItem('admin_token', response.data.access);
    return response.data.access;
  } catch (error) {
    localStorage.removeItem('admin_token');
    localStorage.removeItem('admin_refresh');
    localStorage.removeItem('admin_data');
    localStorage.removeItem('is_admin');
    throw error;
  }
};

// --- Request interceptor ---
api.interceptors.request.use(
  async (config) => {
    // Skip auth handling for these endpoints
    const skipAuthEndpoints = [
      '/users/admin/login/',
      '/users/admin/token/refresh/'
    ];
    
    if (skipAuthEndpoints.some(endpoint => config.url?.includes(endpoint))) {
      return config; 
      
=======
// Add request interceptor to include token
api.interceptors.request.use((config) => {
  // --- Admin route token handling ---
  const isAdminRoute = config.url?.includes('/admin/');
  if (isAdminRoute) {
    const adminToken = localStorage.getItem('admin_token');
    if (adminToken) {
      config.headers.Authorization = `Bearer ${adminToken}`;
>>>>>>> 5e55192e
    }
    return config;
  }

  // Skip adding Authorization header for registration and other unauthenticated endpoints
  if (
    config.url &&
    (
      config.url.includes('/users/register/') || 
      config.url.includes('/users/verify-email/') ||
      config.url.includes('/users/resend-verification/') ||
      config.url.includes('/users/members/') ||
      config.url.includes('/payments/membership-search/') ||
      config.url.includes('/payments/create-checkout-session/') ||
      config.url.includes('/payments/verify-payment/') ||
      config.url.includes('/payments/download-invoice/') ||
      config.url.includes('/newsletter/')
    )
  ) {
    return config;
  }

  // Regular token handling
  const token = localStorage.getItem('token');
  if (token) {
    config.headers.Authorization = `Bearer ${token}`;
  }
  return config;
}, (error) => Promise.reject(error));

// --- API functions ---

export const registerUser = async (userData: any) => {
  try {
    const response = await api.post('/users/register/', userData);
    return response.data;
  } catch (error: any) {
    throw error.response?.data || error.message;
  }
};

export const verifyEmail = async (data: { email: string; code: string }) => {
  try {
    const response = await api.post('/users/verify-email/', data);
    if (response.data.token) {
      localStorage.setItem('token', response.data.token);
    }
    return response.data;
  } catch (error: any) {
    throw error.response?.data || error.message;
  }
};

export const resendVerification = async (data: { email: string }) => {
  try {
    const response = await api.post('/users/resend-verification/', data);
    return response.data;
  } catch (error: any) {
    throw error.response?.data || error.message;
  }
};

export const getSubscribers = async () => {
  try {
    const response = await api.get('/newsletter/subscribers/');
    return response.data;
  } catch (error: any) {
    throw error.response?.data || error.message;
  }
};

export const sendNewsletter = async (newsletterData: {
  subject: string;
  content: string;
  recipients: string; // 'all' or specific group
}) => {
  try {
    const response = await api.post('/newsletter/send-newsletter/', newsletterData);
    return response.data;
  } catch (error: any) {
    throw error.response?.data || error.message;
  }
};

// --- Admin-specific API functions ---
export const adminLogin = async (credentials: { email: string; password: string }) => {
  try {
    const response = await api.post('/users/admin/login/', credentials);
    if (response.data.admin_token) {
      localStorage.setItem('admin_token', response.data.admin_token);
    }
    return response.data;
  } catch (error: any) {
    throw error.response?.data || error.message;
  }
};

export const getAdminDashboardData = async () => {
  try {
    const response = await api.get('/users/admin/dashboard/');
    return response.data;
  } catch (error: any) {
    throw error.response?.data || error.message;
  }
};

export default api;<|MERGE_RESOLUTION|>--- conflicted
+++ resolved
@@ -10,7 +10,6 @@
   withCredentials: true,
 });
 
-<<<<<<< HEAD
 // --- Helper: Refresh admin token ---
 const refreshAdminToken = async () => {
   try {
@@ -45,45 +44,64 @@
     if (skipAuthEndpoints.some(endpoint => config.url?.includes(endpoint))) {
       return config; 
       
-=======
-// Add request interceptor to include token
-api.interceptors.request.use((config) => {
-  // --- Admin route token handling ---
-  const isAdminRoute = config.url?.includes('/admin/');
-  if (isAdminRoute) {
-    const adminToken = localStorage.getItem('admin_token');
-    if (adminToken) {
-      config.headers.Authorization = `Bearer ${adminToken}`;
->>>>>>> 5e55192e
     }
+
+    // Skip adding Authorization header for public endpoints
+    if (
+      config.url &&
+      (
+        config.url.includes('/users/register/') || 
+        config.url.includes('/users/verify-email/') ||
+        config.url.includes('/users/resend-verification/') ||
+        config.url.includes('/users/members/') ||
+        config.url.includes('/payments/membership-search/') ||
+        config.url.includes('/payments/create-checkout-session/') ||
+        config.url.includes('/payments/verify-payment/') ||
+        config.url.includes('/payments/download-invoice/') ||
+        config.url.includes('/newsletter/')
+      )
+    ) {
+      return config;
+    }
+
+    // Regular user token handling
+    const token = localStorage.getItem('token');
+    if (token) {
+      config.headers.Authorization = `Bearer ${token}`;
+    }
+
     return config;
+  },
+  (error) => Promise.reject(error)
+);
+
+// --- Response interceptor ---
+api.interceptors.response.use(
+  (response) => response,
+  async (error) => {
+    const originalRequest = error.config;
+
+    // If 401 on admin route, try refresh once
+    if (
+      error.response?.status === 401 &&
+      originalRequest.url?.includes('/admin/') &&
+      !originalRequest._retry
+    ) {
+      originalRequest._retry = true;
+
+      try {
+        const newToken = await refreshAdminToken();
+        originalRequest.headers.Authorization = `Bearer ${newToken}`;
+        return api(originalRequest);
+      } catch (refreshError) {
+        window.location.href = '/admin/login';
+        return Promise.reject(refreshError);
+      }
+    }
+
+    return Promise.reject(error);
   }
-
-  // Skip adding Authorization header for registration and other unauthenticated endpoints
-  if (
-    config.url &&
-    (
-      config.url.includes('/users/register/') || 
-      config.url.includes('/users/verify-email/') ||
-      config.url.includes('/users/resend-verification/') ||
-      config.url.includes('/users/members/') ||
-      config.url.includes('/payments/membership-search/') ||
-      config.url.includes('/payments/create-checkout-session/') ||
-      config.url.includes('/payments/verify-payment/') ||
-      config.url.includes('/payments/download-invoice/') ||
-      config.url.includes('/newsletter/')
-    )
-  ) {
-    return config;
-  }
-
-  // Regular token handling
-  const token = localStorage.getItem('token');
-  if (token) {
-    config.headers.Authorization = `Bearer ${token}`;
-  }
-  return config;
-}, (error) => Promise.reject(error));
+);
 
 // --- API functions ---
 
@@ -129,7 +147,7 @@
 export const sendNewsletter = async (newsletterData: {
   subject: string;
   content: string;
-  recipients: string; // 'all' or specific group
+  recipients: string;
 }) => {
   try {
     const response = await api.post('/newsletter/send-newsletter/', newsletterData);
@@ -145,6 +163,9 @@
     const response = await api.post('/users/admin/login/', credentials);
     if (response.data.admin_token) {
       localStorage.setItem('admin_token', response.data.admin_token);
+    }
+    if (response.data.admin_refresh) {
+      localStorage.setItem('admin_refresh', response.data.admin_refresh);
     }
     return response.data;
   } catch (error: any) {
